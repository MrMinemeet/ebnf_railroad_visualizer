--- conflicted
+++ resolved
@@ -4,79 +4,6 @@
 -->
 <!DOCTYPE html>
 <html lang="en">
-<<<<<<< HEAD
-  <head>
-    <title>EBNF Railroad Visualizer</title>
-    <meta charset="UTF-8">
-    <meta name="description" content="A visualizer for EBNF grammars using railroad diagrams.">
-    <meta name="viewport" content="width=device-width, initial-scale=1.0">
-    <meta name="author" content="Alexander Voglsperger">
-    <meta name="keywords" content="EBNF, Railroad, Visualizer, Diagram, Syntax, Notation, Wirth, Grammar, Extended, Backus, Naur, Form, Tool, Generator">
-    <link rel="icon" href="./images/favicon.svg" />
-    <link rel="stylesheet" type="text/css" href="./css/railroad.css">
-    <link rel="stylesheet" href="./css/styles.css">
-    <meta property="og:title" content="EBNF Railroad Visualizer">
-    <meta property="og:description" content="A visualizer for EBNF grammars using railroad diagrams.">
-    <meta property="og:image" content="https://wtf-my-code.works/rr-diagram/images/og-image.png">
-    <meta property="og:url" content="https://wtf-my-code.works/rr-diagram/">
-    <meta property="og:type" content="website">
-    <script type="module">
-      import * as d3 from 'https://cdn.jsdelivr.net/npm/d3@7/+esm';
-      import { install } from "./js.min/ChooChoo.js";
-      install(window, d3);
-    </script>
-  </head>
-  <body>
-    <div class="flex-container">
-      <div class="flex-item">
-        <h1>EBNF Visualizer</h1>
-        <a loading="lazy" id="repository_reference" href="https://github.com/MrMinemeet/ebnf_railroad_visualizer" target="_blank"><img src="./images/github-mark.svg" alt="GitHub Invertocat linking to the repository"></a>
-      </div>
-      <div class="wayback-machine-warning" style="display:none">
-        <p>This website seems to be a snapshot from the WayBack Machine. It may not work as expected.</p>
-        <p>Please visit <a href="https://wtf-my-code.works/rr-diagram/">wtf-my-code.works/rr-diagram</a> or use the backup hosted on <a href="https://mrminemeet.github.io/ebnf_railroad_visualizer/">GitHub Pages</a>.</p>
-      </div>
-      <div class="flex-item">
-        <h2>Grammar</h2>
-        <textarea autofocus="true" id="userInput" name="ebnf_grammar" placeholder="EBNF-Grammar in Wirth Syntax Notation" oninput="handleGenerateDiagram()"></textarea>
-        <div id="error_message">
-          <!-- Error message will be inserted here -->
-        </div>
-      </div>
-      <div class="flex-item">
-        <h2>Railroad Diagram</h2>
-        <div class="start-symbol-drop-down controls" style="display: none;">
-          <label for="start-symbol">Start symbol:</label>
-          <select name="start-symbol" id="start-symbol" onchange="handleStartSymbolSelection()">
-            <!-- Start symbols will be inserted here -->
-          </select>
-        </div>
-        <div class="controls">
-          <button onclick="onExpandAll();">Expand All</button>
-          <button onclick="onCollapseAll();">Collapse All</button>
-          <button id="export-as-svg" onclick="exportSvg(window.toExtend);">Export as SVG</button>
-          <button id="export-as-png" onclick="exportPng(window.toExtend);">Export as PNG</button>
-        </div>
-      </div>
-      <div class="flex-item" id="visualized-ebnf">
-        <!-- Diagram will be inserted here -->
-      </div>
-    </div>
-    <script type="module">
-      // Show warning if the website is a snapshot from Internet Archive's Wayback Machine
-      if (window.location.hostname.includes("web.archive.org")) {
-        document.querySelector(".wayback-machine-warning").style.display = "block";
-      }
-    </script>
-
-    <script type="module" async defer>
-      import { getValuesFromUrl } from "./js.min/ChooChoo.js";
-      
-      // Async defer is not a guarantee that the DOM is ready. The following event does.
-      // document.addEventListener("DOMContentLoaded", function() { // Doesn't work reliably in Chrome
-      document.onreadystatechange = function() {
-        if (document.readyState !== "complete") return;
-=======
 	<head>
 		<title>EBNF Railroad Visualizer</title>
 		<meta charset="UTF-8">
@@ -148,8 +75,7 @@
 			// document.addEventListener("DOMContentLoaded", function() { // Doesn't work reliably in Chrome
 			document.onreadystatechange = async function() {
 				if (document.readyState !== "complete") return;
->>>>>>> 122b806b
-
+				
 				console.info("Retrieving data from URL parameters…");
 				// Try to get grammar from URL
 				const [ grammar, urlExpand, startSymbolName ] = await getValuesFromUrl(window.location.search);
