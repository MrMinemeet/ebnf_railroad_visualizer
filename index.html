--- conflicted
+++ resolved
@@ -20,14 +20,9 @@
     <meta property="og:url" content="https://wtf-my-code.works/rr-diagram/">
     <meta property="og:type" content="website">
     <script type="module">
-<<<<<<< HEAD
-      import { install } from "./js.min/ChooChoo.js";
-      install(window);
-=======
       import * as d3 from 'https://cdn.jsdelivr.net/npm/d3@7/+esm';
       import { install } from "./out/ChooChoo.js";
       install(window, d3);
->>>>>>> d2dc284d
     </script>
   </head>
   <body>
